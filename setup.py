#! /usr/bin/env python
####################################################################################################

from setuptools import (setup, Extension)

setup(
    name='pimms',
<<<<<<< HEAD
    version='0.3.10',
=======
    version='0.3.13',
>>>>>>> 686cd188
    description='Python immutable data structures library',
    keywords='persistent immutable functional',
    author='Noah C. Benson',
    author_email='nben@nyu.edu',
    url='https://github.com/noahbenson/pimms/',
    license='GPLv3',
    packages=['pimms', 'pimms.test'],
    #ext_modules=[Extension('pimms.c_util', ['pimms/c_util.c'])],
    package_data={'': ['LICENSE.txt']},
    include_package_data=True,
    install_requires=['pyrsistent>=0.11',
                      'six>=1.10',
                      'hashlib>=20081119',
                      'numpy>=1.2',
                      'pint>=0.7'])<|MERGE_RESOLUTION|>--- conflicted
+++ resolved
@@ -5,11 +5,7 @@
 
 setup(
     name='pimms',
-<<<<<<< HEAD
-    version='0.3.10',
-=======
-    version='0.3.13',
->>>>>>> 686cd188
+    version='0.3.14',
     description='Python immutable data structures library',
     keywords='persistent immutable functional',
     author='Noah C. Benson',
