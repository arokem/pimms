####################################################################################################
# pimms/util.py
# Utility classes for functional programming with pimms!
# By Noah C. Benson

import inspect, types, sys, six, pint, os, numbers
import collections as colls, numpy as np, pyrsistent as ps
from functools import reduce
if six.PY2:
    try:    from cStringIO import StringIO as BytesIO
    except: from StringIO  import StringIO as BytesIO
else:
    from io import BytesIO
try:    from six.moves import cPickle as pickle
except: import pickle

if six.PY2: tuple_type = types.TupleType
else:       tuple_type = tuple

units = pint.UnitRegistry()
units.define('pixel = [image_length] = px')

if six.PY2:
    def getargspec_py27like(f):
        '''
    getargspec_py27like(f) yields the results of calling inspect.getargspec(f) in Python 2.7, or the
      equivalent in Python 3.
    '''
        return inspect.getargspec(f)
else:
    def getargspec_py27like(f):
        '''
    getargspec_py27like(f) yields the results of calling inspect.getargspec(f) in Python 2.7, or the
      equivalent in Python 3.
    '''
        return inspect.getfullargspec(f)[:4]

def is_unit(q):
    '''
    is_unit(q) yields True if q is a pint unit or a string that names a pint unit and False
      otherwise.
    '''
    if isinstance(q, six.string_types):
        try: return hasattr(units, q)
        except: return False
    else:
        cls = type(q)
        return cls.__module__.startswith('pint.') and cls.__name__ == 'Unit'
def is_quantity(q):
    '''
    is_quantity(q) yields True if q is a pint quantity or a tuple (scalar, unit) and False
      otherwise.
    '''
    if isinstance(q, tuple):
        return len(q) == 2 and is_unit(q[1])
    else:
        cls = type(q)
        return cls.__module__.startswith('pint.') and cls.__name__ == 'Quantity'
def unit(u):
    '''
    unit(u) yields the pimms-library unit object for the given unit object u (which may be from a
      separate pint.UnitRegistry instance).
    unit(uname) yields the unit object for the given unit name uname.
    unit(None) yields None.
    unit(q) yields the unit of the given quantity q.
    '''
    if u is None:    return None
    elif is_unit(u): return getattr(units, str(u))
    elif is_quantity(u):
        if isinstance(u, tuple): return getattr(units, str(u[1]))
        else: return getattr(units, str(u.u))
    else:
        raise ValueError('unrecotnized unit argument')
def mag(val, u=Ellipsis):
    '''
    mag(scalar) yields scalar for the given scalar (numeric value without a unit).
    mag(quant) yields the scalar magnitude of the quantity quant.
    mag(scalar, u=u) yields scalar.
    mag(quant, u=u) yields the given magnitude of the given quant after being translated into the
      given unit u.

    The quant arguments in the above list may be replaced with (scalar, unit) as in (10, 'degrees')
    or (14, 'mm'). Note that mag always translates all lists and tuples into numpy ndarrays.
    '''
    if not is_quantity(val): return val
    if isinstance(val, tuple):
        val = units.Quantity(val[0], val[1])
    return val.m if u is Ellipsis else val.to(unit(u)).m
def imm_array(q):
    '''
    imm_array(val) yields a version of val that is wrapped in numpy's ndarray class. If val is a
      read-only numpy array, then it is returned as-is; if it is not, then it is cast copied to a
      numpy array, duplicated, the read-only flag is set on the new object, and then it is returned.
    '''
    if is_quantity(q):
        m = mag(q)
        mm = imm_array(m)
        return q if mm is m else units.Quantity(mm, unit(q))
    elif not isinstance(q, np.ndarray) or q.flags['WRITEABLE']:
        q = np.array(q)
        q.setflags(write=False)
    return q
def quant(val, u=Ellipsis):
    '''
    quant(scalar) yields a dimensionless quantity with the magnitude given by scalar.
    quant(q) yields q for any quantity q; if q is not part of the pimms units registry, then a
      version of q registered to pimms.units is yielded. Note that q is a quantity if
      pimms.is_quantity(q) is True.
    quant(x, u) yields the given scalar or quantity x converted to the given unit u; if x is a
      scalar or a dimensionless quantity, then the unit u is given to the new quantity with no
      conversion; otherwise, x must be a quantity whose unit can be converted into the unit u.
    '''
    if is_quantity(val):
        if isinstance(val, tuple) or val._REGISTRY is not units:
            val = units.Quantity(mag(val), unit(val))
        return val if u is Ellipsis or u is None else val.to(unit(u))
    else:
        return units.Quantity(val, units.dimensionless if u is Ellipsis or u is None else unit(u))
def iquant(val, u=Ellipsis):
    '''
    iquant(...) is equivalent to quant(...) except that the magnitude of the return value is always
      a read-only numpy array object.
    '''
    if u is not Ellipsis and u is not None: u = unit(u)
    if is_quantity(val):
        uu = unit(val)
        if u is Ellipsis or u == uu:
            # no conversion necessary; might be able to reuse old array
            m  = mag(val)
            mm = imm_array(m)
            if m is not mm or isinstance(val, tuple) or val._REGISTRY is not units:
                val = units.Quantity(mm, uu)
            return val
        else:
            # we convert to another type first, then make an imm array
            if isinstance(val, tuple) or val._REGISTRY is not units:
                val = units.Quantity(mag(val), uu)
            v = val.to(u)
            return units.Quantity(imm_array(v.m), v.u)
    else:
        return units.Quantity(imm_array(val), units.dimensionless if u is Ellipsis else unit(u))
def like_units(a, b):
    '''
    like_units(a,b) yields True if a and b can be cast to each other in terms of units and False
      otherwise. Non-united units are considered dimensionless units.
    '''
    a = quant(0.0, a) if is_unit(a) else a if is_quantity(a) else quant(a, units.dimensionless)
    b = quant(0.0, b) if is_unit(b) else b if is_quantity(b) else quant(b, units.dimensionless)
    if a == b: return True
    try:
        c = a.to(b.u)
        return True
    except:
        return False
def qhashform(o):
    '''
    qhashform(o) yields a version of o, if possible, that yields a hash that can be reproduced
      across instances. This correctly handles quantities and numpy arrays, among other things.
    '''
    if is_quantity(o): return ('__#quant', qhashform(mag(o)), str(o.u))
    elif isinstance(o, np.ndarray) and np.issubdtype(o.dtype, np.dtype(np.number).type):
        return ('__#ndarray', o.tobytes())
    elif isinstance(o, (set, frozenset)): return ('__#set', tuple([qhashform(x) for x in o]))
    elif is_map(o): return ps.pmap({qhashform(k):qhashform(v) for (k,v) in six.iteritems(o)})
    elif hasattr(o, '__iter__'): return tuple([qhashform(u) for u in o])
    else: return o
def qhash(o):
    '''
    qhash(o) is a hash function that operates like hash(o) but attempts to, where possible, hash
      quantities in a useful way. It also correctly handles numpy arrays and various other normally
      mutable and/or unhashable objects.
    '''
    return hash(qhashform(o))
_pickle_load_options = {} if six.PY2 else {'encoding': 'latin1'}
io_formats = colls.OrderedDict(
    [('numpy', {
        'match': lambda o:   (isinstance(o, np.ndarray) and
                              np.issubdtype(o.dtype, np.dtype(np.number).type)),
        'write': lambda s,o: np.save(s, o),
        'read':  lambda s:   np.load(s)}),
     ('pickle', {
        'match': lambda o:   True,
        'write': lambda s,o: pickle.dump(o, s),
        'read':  lambda s:   pickle.load(s, **_pickle_load_options)})])
def _check_io_format(obj, fmt):
    try:    return io_formats[fmt]['match'](obj)
    except: return False
def _save_stream_format(stream, obj, fmt):
    fdat = io_formats[fmt]
    fdat['write'](stream, obj)
def _load_stream_format(stream, fmt):
    fdat = io_formats[fmt]
    return fdat['read'](stream)
def _save_stream(stream, obj):
    for (fmt,fdat) in six.iteritems(io_formats):
        if not _check_io_format(obj, fmt): continue
        s = BytesIO()
        try:
            _save_stream_format(s, obj, fmt)
            pickle.dump(fmt, stream)
            stream.write(s.getvalue())
        except:  continue
        else:    return stream
        finally: s.close()
    raise ValueError('unsavable object: did not match any exporters')
def _load_stream(stream):
    try:    fmt = pickle.load(stream, **_pickle_load_options)
    except: raise ValueError('could not unpickle format; probably not a pimms save file')
    if not isinstance(fmt, six.string_types):
        raise ValueError('file format object is not a string; probably not a pimms save file')
    if fmt not in io_formats:
        raise ValueError('file has unrecognized format \'%s\'' % fmt)
    return _load_stream_format(stream, fmt)
def save(filename, obj, overwrite=False, create_directories=False):
    '''
    pimms.save(filename, obj) attempts to pickle the given object obj in the filename (or stream,
      if given). An error is raised when this cannot be accomplished; the first argument is always
      returned; though if the argument is a filename, it may be a differet string that refers to
      the same file.

    The save/load protocol uses pickle for all saving/loading except when the object is a numpy
    object, in which case it is written using obj.tofile(). The save function writes meta-data
    into the file so cannot simply be unpickled, but must be loaded using the pimms.load()
    function. Fundamentally, however, if an object can be picled, it can be saved/loaded.

    Options:
      * overwrite (False) The optional parameter overwrite indicates whether an error should be
        raised before opening the file if the file already exists.
      * create_directories (False) The optional parameter create_directories indicates whether the
        function should attempt to create the directories in which the filename exists if they do
        not already exist.
    '''
    if isinstance(filename, six.string_types):
        filename = os.path.expanduser(filename)
        if not overwrite and os.path.exists(filename):
            raise ValueError('save would overwrite file %s' % filename)
        if create_directories:
            dname = os.path.dirname(os.path.realpath(filename))
            if not os.path.isdir(dname): os.makedirs(dname)
        with open(filename, 'w') as f:
            _save_stream(f, obj)
    else:
        _save_stream(filename, obj)
    return filename
def load(filename, ureg='pimms'):
    '''
    pimms.load(filename) loads a pimms-formatted save-file from the given filename, which may
      optionaly be a string. By default, this function forces all quantities (via the pint
      module) to be loaded using the pimms.units unit registry; the option ureg can change
      this.

    If the filename is not a correctly formatted pimms save-file, an error is raised.

    Options:
      * ureg ('pimms') specifies the unit-registry to use for ping module units that are loaded
        from the files; 'pimms' is equivalent to pimms.units. None is equivalent to using the
        pint._APP_REGISTRY unit registry.
    '''
    if ureg is not None:
        if ureg == 'pimms': ureg = units
        orig_app_ureg = pint._APP_REGISTRY
        orig_dfl_ureg = pint._DEFAULT_REGISTRY
        pint._APP_REGISTRY = ureg
        pint._DEFAULT_REGISTRY = ureg
        try:    return load(filename, ureg=None)
        except: raise
        finally:
            pint._APP_REGISTRY     = orig_app_ureg
            pint._DEFAULT_REGISTRY = orig_dfl_ureg
    if isinstance(filename, six.string_types):
        filename = os.path.expanduser(filename)
        with open(filename, 'rb') as f:
            return _load_stream(f)
    else:
        return _load_stream(filename)

def is_str(arg):
    '''
    is_str(x) yields True if x is a string object and False otherwise.

    In python 2, this uses isinstance
    '''
    return isinstance(arg, six.string_types)
def is_class(arg):
    '''
    is_class(x) yields True if x is a class object and False otherwise.
    '''
    return isinstance(arg, six.class_types)

# type translations:
_numpy_type_names = {'int':     np.integer,
                     'float':   np.floating,
                     'inexact': np.inexact,
                     'complex': np.complexfloating,
                     'real':    (np.integer, np.floating),
                     'number':  np.number,
                     'bool':    np.bool_,
                     'any':     np.generic}
def numpy_type(type_id):
    '''
    numpy_type(type) yields a valid numpy type for the given type argument. The type argument may be
      a numpy type such as numpy.bool, or it may be a string that labels a numpy type.

    Valid numpy type strings include:
      * 'int'
      * 'float'
      * 'real'
      * 'complex'
      * 'number'
      * 'bool'
      * 'any'
    '''
    if is_str(type_id):                                    return _numpy_type_names[type_id.lower()]
    elif np.issubdtype(type_id, np.generic):               return type_id
    elif type_id in six.integer_types:                     return _numpy_type_names['int']
    elif type_id is float:                                 return _numpy_type_names['float']
    elif type_id is numbers.Real:                          return _numpy_type_names['real']
    elif type_id is complex or type_id is numbers.Complex: return _numpy_type_names['complex']
    elif type_id is bool:                                  return _numpy_type_names['bool']
    elif type_id is None:                                  return _numpy_type_names['any']
    else: raise ValueError('Could not deduce numpy type for %s' % type_id)

def is_nparray(u, dtype=None, dims=None):
    '''
    is_nparray(u) yields True if u is an instance of a numpy array and False otherwise.
    is_nparray(u, dtype) yields True if is_nparray(u) and the dtype of u is a sub-dtype of the given
      dtype.
    is_nparray(u, dtype, dims) yields True if is_nparray(u, dtype) and the number of dimensions is
      equal to dims (note that dtype may be set to None for no dtype requirement).
    
    Note that either dims or dtype may be None to indicate no requirement; additionally, either may
    be a tuple to indicate that the dtype or dims may be any of the given values.

    See also: is_npscalar, is_npvector, is_npmatrix, is_array, is_scalar, is_vector, is_matrix
    '''
    if   is_quantity(u):                return is_array(mag(u), dtype=dtype, dims=dims)
    elif not isinstance(u, np.ndarray): return False
    # it's an array... check dtype
    if dtype is not None:
        if is_str(dtype): dtype = numpy_type(dtype)
        if isinstance(dtype, tuple_type):
            if not any(np.issubdtype(u.dtype, d) for d in dtype):
                return False
        elif not np.issubdtype(u.dtype, np.dtype(dtype).type):
            return False
    # okay, the dtype is fine; check the dims
    if dims is None: return True
    if isinstance(dims, tuple_type):
        return len(u.shape) in dims
    else:
        return len(u.shape) == dims
def is_npscalar(u, dtype=None):
    '''
    is_npscalar(u) yields True if u is an instance of a numpy array with 0 shape dimensions.
    is_npscalar(u, dtype) additionally requires that u have a dtype that is a sub-dtype of the given
      dtype.

    See also: is_nparray, is_npvector, is_npmatrix, is_array, is_scalar, is_vector, is_matrix
    '''
    return is_nparray(u, dtype=dtype, dims=0)
def is_npvector(u, dtype=None):
    '''
    is_npvector(u) yields True if u is an instance of a numpy array with one shape dimension.
    is_npvector(u, dtype) additionally requires that u have a dtype that is a sub-dtype of the given
      dtype.

    See also: is_nparray, is_npscalar, is_npmatrix, is_array, is_scalar, is_vector, is_matrix
    '''
    return is_nparray(u, dtype=dtype, dims=1)
def is_npmatrix(u, dtype=None):
    '''
    is_npmatrix(u) yields True if u is an instance of a numpy array with two shape dimensions.
    is_npmatrix(u, dtype) additionally requires that u have a dtype that is a sub-dtype of the given
      dtype.

    See also: is_nparray, is_npscalar, is_npvector, is_array, is_scalar, is_vector, is_matrix
    '''
    return is_array(u, dtype=dtype, dims=2)
def is_npgeneric(u, dtype=None):
    '''
    is_npgeneric(u) yields True if u is a numpy generic type object.
    is_npgeneric(u, dtype) yields True if u is a numpy generic type object and u's type is a subdtype
      of the given dtype.
    '''
    if is_str(dtype): dtype = numpy_type(dtype)
    return np.issubdtype(type(u), np.generic if dtype is None else np.dtype(dtype).type)

def is_array(u, dtype=None, dims=None):
    '''
    is_array(u) is equivalent to is_nparray(np.asarray(u)), meaning is_array(u) will always yield
      True, but is_array(u, dtype, dims) may not.

    See also: is_nparray, is_npscalar, is_npvector, is_npmatrix, is_scalar, is_vector, is_matrix
    '''
    if is_quantity(u): return is_array(mag(u), dtype=dtype, dims=dims)
    else:              return is_nparray(np.asarray(u), dtype=dtype, dims=dims)
def is_scalar(u, dtype=None):
    '''
    is_scalar(u) is equivalent to is_npscalar(np.asarray(u)).
    is_scalar(u, dtype) is equivalent to is_npscalar(np.asarray(u), dtype).

    See also: is_nparray, is_npscalar, is_npvector, is_npmatrix, is_array, is_vector, is_matrix
    '''
    return is_array(u, dtype=dtype, dims=0)
def is_vector(u, dtype=None):
    '''
    is_vector(u) is equivalent to is_npvector(np.asarray(u)).
    is_vector(u, dtype) is equivalent to is_npvector(np.asarray(u), dtype).

    See also: is_nparray, is_npscalar, is_npvector, is_npmatrix, is_array, is_scalar, is_matrix
    '''
    return is_array(u, dtype=dtype, dims=1)
def is_matrix(u, dtype=None):
    '''
    is_matrix(u) is equivalent to is_npmatrix(np.asarray(u)).
    is_matrix(u, dtype) is equivalent to is_npmatrix(np.asarray(u), dtype).

    See also: is_nparray, is_npscalar, is_npvector, is_npmatrix, is_array, is_scalar, is_vector
    '''
    return is_array(u, dtype=dtype, dims=2)
    
def is_int(arg):
    '''
    is_int(x) yields True if x is an integer object and False otherwise; integer objects include the
      standard Python integer types as well as numpy single integer arrays (i.e., where
      x.shape == ()) and quantities with integer magnitudes.
    '''
    return (is_int(mag(arg)) if is_quantity(arg)                   else
            True             if isinstance(arg, six.integer_types) else
            is_npscalar(arg, np.int) or is_npgeneric(arg, np.int))
def is_float(arg):
    '''
    is_float(x) yields True if x is an floating-point object and False otherwise; floating-point
      objects include the standard Python float types as well as numpy single floating-point arrays
      (i.e., where x.shape == ()) and quantities with floating-point magnitudes.

    Note that is_float(x) will yield False if x is an integer or a complex number; to check for real
    (integer or floating-point) values, use is_real(); to check for inexact (floating-point or
    complex) values, use is_inexact().
    '''
    return (is_float(mag(arg)) if is_quantity(arg)       else
            True               if isinstance(arg, float) else
            is_npscalar(arg, np.floating) or is_npgeneric(arg, np.floating))
def is_inexact(arg):
    '''
    is_inexact(x) yields True if x is a number represented by floating-point data (i.e., either a
      non-integer real number or a complex number) and False otherwise.

    Note that is_float(x) will yield False if x is an integer but True if x is a complex number; to
    check for real (integer or floating-point) values, use is_real(); to check for real
    floating-point values only, use is_float().
    '''
    return (is_inexact(mag(arg)) if is_quantity(arg)                          else
            True                 if isinstance(arg, (float, numbers.Complex)) else
            is_npscalar(u, np.inexact))
def is_real(arg):
    '''
    is_real(x) yields True if x is a non-complex numeric object and False otherwise.

    Note that is_real(i) will yield True for an integer i; to check for floating-point
    representations of numbers, use is_float().
    '''
    return (is_real(mag(arg)) if is_quantity(arg)              else
            True              if isinstance(arg, numbers.Real) else
            is_npscalar(arg,(np.integer,np.floating)) or is_npgeneric(arg,(np.integer,np.floating)))
def is_complex(arg):
    '''
    is_complex(x) yields True if x is a complex numeric object and False otherwise.
    '''
    return (is_complex(mag(arg)) if is_quantity(arg)                 else
            True                 if isinstance(arg, numbers.Complex) else
            is_npscalar(arg, np.complexfloating) or is_npgeneric(arg, np.complexfloating))
def is_number(arg):
    '''
    is_number(x) yields True if x is a numeric object and False otherwise.
    '''
    return (is_number(mag(arg)) if is_quantity(arg)              else
            True                if isinstance(arg, numbers.Real) else
            is_npscalar(arg, np.number) or is_npgeneric(arg, np.number))
def is_map(arg):
    '''
    is_map(x) yields True if x implements Python's builtin Mapping class.
    '''
    return isinstance(arg, colls.Mapping)
def is_pmap(arg):
    '''
    is_pmap(x) yields True if x is a persistent map object and False otherwise.
    '''
    return isinstance(arg, ps.PMap)
    

class LazyPMap(ps.PMap):
    '''
    LazyPMap is an immutable map that is identical to pyrsistent's PMap, but that treats functions
    of 0 arguments, when values, as lazy values, and memoizes them as it goes.
    '''
    def __init__(self, *args, **kwargs):
        self._memoized = ps.m()
    def _examine_val(self, val):
        'should only be called internally'
        if not isinstance(val, types.FunctionType): return val
        vid = id(val)
        if vid in self._memoized:
            return self._memoized[vid]
        elif ([], None, None, None) != getargspec_py27like(val):
            return val
        else:
            val = val()
            object.__setattr__(self, '_memoized', self._memoized.set(vid, val))
            return val
    def __getitem__(self, k):
        return self._examine_val(ps.PMap.__getitem__(self, k))
    def iterkeys(self):
        for (k,_) in ps.PMap.iteritems(self):
            yield k
    def iteritems(self):
        for (k,v) in ps.PMap.iteritems(self):
            yield (k, self._examine_val(v))
    def iterlazy(self):
        '''
        lmap.iterlazy() yields an iterator over the lazy keys only (memoized lazy keys are not
        considered lazy).
        '''
        for k in self.iterkeys():
            if self.is_lazy(k):
                yield k
    def itermemoized(self):
        '''
        lmap.itermemoized() yields an iterator over the memoized keys only (neihter unmemoized lazy
        keys nor normal keys are considered memoized).
        '''
        for k in self.iterkeys():
            if self.is_memoized(k):
                yield k
    def iternormal(self):
        '''
        lmap.iternormal() yields an iterator over the normal unlazy keys only (memoized lazy keys
        are not considered normal).
        '''
        for k in self.iterkeys():
            if self.is_normal(k):
                yield k
    class _LazyEvolver(ps.PMap._Evolver):
        def persistent(self):
            if self.is_dirty():
                lmap = LazyPMap(self._size, self._buckets_evolver.persistent())
                mems = self._original_pmap._memoized
                for (k,v) in ps.PMap.iteritems(self._original_pmap):
                    if not isinstance(v, types.FunctionType): continue
                    vid = id(v)
                    if vid not in mems or ps.PMap.__getitem__(lmap, k) is v: continue
                    mems = mems.discard(vid)
                object.__setattr__(lmap, '_memoized', mems)
                self._original_pmap = lmap
            return self._original_pmap
    def evolver(self):
        return self._LazyEvolver(self)
    def update_with(self, update_fn, *maps):
        evolver = self.evolver()
        for map in maps:
            if isinstance(map, LazyPMap):
                for key in map.iterkeys():
                    value = ps.PMap.__getitem__(map, key)
                    evolver.set(key, update_fn(evolver[key], value) if key in evolver else value)
            else:
                for key, value in map.items():
                    evolver.set(key, update_fn(evolver[key], value) if key in evolver else value)
        return evolver.persistent()
    def is_lazy(self, k):
        '''
        lmap.is_lazy(k) yields True if the given k is lazy and unmemoized in the given lazy map,
        lmap, otherwise False.
        '''
        v = ps.PMap.__getitem__(self, k)
        if not isinstance(v, types.FunctionType) or \
           id(v) in self._memoized or \
           ([], None, None, None) != getargspec_py27like(v):
            return False
        else:
            return True
    def is_memoized(self, k):
        '''
        lmap.is_memoized(k) yields True if k is a key in the given lazy map lmap that is both lazy
        and already memoized.
        '''
        v = ps.PMap.__getitem__(self, k)
        if not isinstance(v, types.FunctionType):
            return False
        else:
            return id(v) in self._memoized
    def is_normal(self, k):
        '''
        lmap.is_normal(k) yields True if k is a key in the given lazy map lmap that is neither lazy
        nor a formerly-lazy memoized key.
        '''
        v = ps.PMap.__getitem__(self, k)
        if not isinstance(v, types.FunctionType) or ([],None,None,None) != getargspec_py27like(v):
            return True
        else:
            return False
colls.Mapping.register(LazyPMap)
colls.Hashable.register(LazyPMap)
def _lazy_turbo_mapping(initial, pre_size):
    '''
    _lazy_turbo_mapping is a blatant copy of the pyrsistent._pmap._turbo_mapping function, except
    it works for lazy maps; this seems like the only way to fully overload PMap.
    '''
    size = pre_size or (2 * len(initial)) or 8
    buckets = size * [None]
    if not isinstance(initial, colls.Mapping): initial = dict(initial)
    for k, v in six.iteritems(initial):
        h = hash(k)
        index = h % size
        bucket = buckets[index]
        if bucket: bucket.append((k, v))
        else:      buckets[index] = [(k, v)]
    return LazyPMap(len(initial), ps.pvector().extend(buckets))
_EMPTY_LMAP = _lazy_turbo_mapping({}, 0)
def lazy_map(initial={}, pre_size=0):
    '''
    lazy_map is a blatant copy of the pyrsistent.pmap function, and is used to create lazy maps.
    '''
    if not initial:
        return _EMPTY_LMAP
    return _lazy_turbo_mapping(initial, pre_size)
def is_lazy_map(m):
    '''
    is_lazy_map(m) yields True if m is an instance if LazyPMap and False otherwise.
    '''
    return isinstance(m, LazyPMap)

def _choose_last(k, vs):
    '_choose_last(k, vs) yields vs[-1][k].'
    return vs[-1][k]
def merge(*args, **kwargs):
    '''
    merge(...) lazily collapses all arguments, which must be python Mapping objects of some kind,
      into a single mapping from left-to-right. The mapping that is returned is a lazy persistent
      object that does not request the value of a key from any of the maps provided until they are
      requested of it; in this fashion it preserves the laziness of immutable map objects that are
      passed to it. Arguments may be mappings or lists/tuples of mappings.

    The following options are accepted:
    * choose (default None) specifies a function that chooses from which map, of those maps given
      to merge, the value should be drawn when keys overlap. The function is always passed two
      arguments: the key for which the conflict occurs and a list of maps containing that key; it
      should return the value to which the key should be mapped. The default uses the first map.
    '''
    args = tuple(arg for arg0 in args for arg in ([arg0] if is_map(arg0) else arg0))
    if not all(is_map(arg) for arg in args):
        raise ValueError('marge requires Mapping collections')
    all_keys = reduce(lambda r,s: r|s, [set(six.iterkeys(m)) for m in args])
    choose_fn = None
<<<<<<< HEAD
    if 'choose' in kwargs:
        choose_fn = kwargs['choose']
    if len(kwargs) > 1 or (len(kwargs) > 0 and 'choose' not in kwargs):
        raise ValueError('Unidentified options given to merge: %s' (kwargs.keys(),))
=======
    if 'choose' in kwargs: choose_fn = kwargs['choose']
    kwargs = set(six.iterkeys(kwargs)) - set(['choose'])
    if len(kwargs) != 0:
        raise ValueError('Unidentified options given to merge: %s' % (list(kwargs),))
>>>>>>> d57c60d5
    if choose_fn is None: choose_fn = _choose_last
    def _make_lambda(k, args):
        return lambda:choose_fn(k, args)
    return lazy_map({k:_make_lambda(k, [m for m in args if k in m]) for k in all_keys})<|MERGE_RESOLUTION|>--- conflicted
+++ resolved
@@ -651,17 +651,10 @@
         raise ValueError('marge requires Mapping collections')
     all_keys = reduce(lambda r,s: r|s, [set(six.iterkeys(m)) for m in args])
     choose_fn = None
-<<<<<<< HEAD
     if 'choose' in kwargs:
         choose_fn = kwargs['choose']
     if len(kwargs) > 1 or (len(kwargs) > 0 and 'choose' not in kwargs):
         raise ValueError('Unidentified options given to merge: %s' (kwargs.keys(),))
-=======
-    if 'choose' in kwargs: choose_fn = kwargs['choose']
-    kwargs = set(six.iterkeys(kwargs)) - set(['choose'])
-    if len(kwargs) != 0:
-        raise ValueError('Unidentified options given to merge: %s' % (list(kwargs),))
->>>>>>> d57c60d5
     if choose_fn is None: choose_fn = _choose_last
     def _make_lambda(k, args):
         return lambda:choose_fn(k, args)
